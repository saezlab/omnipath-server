--- conflicted
+++ resolved
@@ -10,15 +10,6 @@
 
         runs-on: ubuntu-latest
 
-<<<<<<< HEAD
-        defaults:
-            run:
-                shell: bash -e {0}
-        env:
-            ssh_key: ${{ secrets.SSH_KEY_SERVER }}
-
-=======
->>>>>>> e738afcb
         steps:
         -   name: Check out the repo
             uses: actions/checkout@v4
@@ -28,10 +19,4 @@
                 ssh-private-key: ${{ secrets.SSH_KEY_SERVER }}
         -   name: Push to server
             run: |
-<<<<<<< HEAD
-                echo -n "$ssh_key" > 'ssh_key'
-                chmod 600 ssh_key
-                ssh -o StrictHostKeyChecking=no -i ssh_key opsrv@omnipathdb.org 'bash -s' < scripts/update-and-run.sh
-=======
-                ssh -o StrictHostKeyChecking=no opsrv@omnipathdb.org 'bash -s' < 'scripts/update-and-run.sh'
->>>>>>> e738afcb
+                ssh -o StrictHostKeyChecking=no opsrv@omnipathdb.org 'bash -s' < 'scripts/update-and-run.sh'