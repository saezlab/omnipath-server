--- conflicted
+++ resolved
@@ -314,14 +314,8 @@
         message(sprintf(
             ' - %-24s %s%s\t%s',
             res$id,
-<<<<<<< HEAD
             toupper(res$status %||% 'NO CHECK'),
             extra
-=======
-            toupper(res$status %||% 'UNKNOWN'),
-            extra,
-            res$check %||% 'UNKNOWN'
->>>>>>> 046a6c78
         ))
     })
 
